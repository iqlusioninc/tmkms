//! A session with a validator node

use signatory::{ed25519, Ed25519Seed};
use signatory_dalek::Ed25519Signer;
use std::marker::{Send, Sync};
use std::net::TcpStream;
use std::os::unix::net::{UnixListener, UnixStream};
use std::path::PathBuf;
use std::{fs, io};
use types::{PingRequest, PingResponse, PubKeyMsg};

use ed25519::keyring::KeyRing;
use error::KmsError;
use prost::Message;
use rpc::{Request, Response, TendermintResponse};
<<<<<<< HEAD
use secret_connection::SecretConnection;
use unix_connection::UNIXConnection;
=======
use tm_secret_connection::SecretConnection;
>>>>>>> ae4add63

/// Encrypted session with a validator node
pub struct Session<Connection> {
    /// TCP connection to a validator node
    connection: Connection,
}

impl Session<SecretConnection<TcpStream>> {
    /// Create a new session with the validator at the given address/port
<<<<<<< HEAD
    pub fn new_seccon(
        addr: &str,
        port: u16,
        secret_connection_key: &Ed25519Seed,
    ) -> Result<Self, Error> {
=======
    pub fn new(
        addr: &str,
        port: u16,
        secret_connection_key: &Ed25519Seed,
    ) -> Result<Self, KmsError> {
>>>>>>> ae4add63
        debug!("Connecting to {}:{}...", addr, port);
        let socket = TcpStream::connect(format!("{}:{}", addr, port))?;
        let signer = Ed25519Signer::from(secret_connection_key);
        let public_key = ed25519::public_key(&signer)?;
        let connection = SecretConnection::new(socket, &public_key, &signer)?;
        Ok(Self { connection })
    }
}

impl Session<UNIXConnection<UnixStream>> {
    pub fn new_unix(socket_path: &PathBuf) -> Result<Self, Error> {
        // Try to unlink the socket path, shouldn't fail if it doesn't exist
        if let Err(e) = fs::remove_file(socket_path) {
            if e.kind() != io::ErrorKind::NotFound {
                return Err(Error::from(e));
            }
        }

        debug!(
            "Waiting for a connection at {}...",
            socket_path.to_str().unwrap()
        );

        let listener = UnixListener::bind(&socket_path)?;
        let (socket, addr) = listener.accept()?;

        debug!("Accepted connection from {:?}", addr);
        debug!("Stopped listening on {}", socket_path.to_str().unwrap());

        let connection = UNIXConnection::new(socket)?;
        Ok(Self { connection })
    }
}

impl<Connection: io::Read + io::Write + Sync + Send> Session<Connection> {
    /// Handle an incoming request from the validator
    pub fn handle_request(&mut self) -> Result<bool, KmsError> {
        let response = match Request::read(&mut self.connection)? {
            Request::SignProposal(req) => self.sign(req)?,
            Request::SignHeartbeat(req) => self.sign(req)?,
            Request::SignVote(req) => self.sign(req)?,
            // non-signable requests:
            Request::ReplyPing(ref req) => self.reply_ping(req),
            Request::ShowPublicKey(ref req) => self.get_public_key(req)?,
            Request::PoisonPill(_req) => return Ok(false),
        };
        //
        let mut buf = vec![];
        match response {
            Response::SignedHeartBeat(shb) => shb.encode(&mut buf)?,
            Response::SignedProposal(sp) => sp.encode(&mut buf)?,
            Response::SignedVote(sv) => sv.encode(&mut buf)?,
            Response::Ping(ping) => ping.encode(&mut buf)?,
            Response::PublicKey(pk) => pk.encode(&mut buf)?,
        }
        self.connection.write_all(&buf)?;
        Ok(true)
    }

    /// Perform a digital signature operation
    fn sign(&mut self, mut request: impl TendermintResponse) -> Result<Response, KmsError> {
        let mut to_sign = vec![];
        // TODO(ismail): this should either be a config param, or, included in the request!
        let chain_id = "test_chain_id";
        request.sign_bytes(chain_id, &mut to_sign)?;
        // TODO(ismail): figure out which key to use here instead of taking the only key
        // from keyring here:
        let sig = KeyRing::sign(None, &to_sign)?;

        request.set_signature(&sig);
        Ok(request.build_response())
    }
    fn reply_ping(&mut self, _request: &PingRequest) -> Response {
        Response::Ping(PingResponse {})
    }

    fn get_public_key(&mut self, _request: &PubKeyMsg) -> Result<Response, KmsError> {
        let pubkey = KeyRing::get_only_signing_pubkey()?;
        let pubkey_bytes = pubkey.as_bytes();

        Ok(Response::PublicKey(PubKeyMsg {
            pub_key_ed25519: pubkey_bytes.to_vec(),
        }))
    }
}<|MERGE_RESOLUTION|>--- conflicted
+++ resolved
@@ -13,12 +13,8 @@
 use error::KmsError;
 use prost::Message;
 use rpc::{Request, Response, TendermintResponse};
-<<<<<<< HEAD
-use secret_connection::SecretConnection;
 use unix_connection::UNIXConnection;
-=======
 use tm_secret_connection::SecretConnection;
->>>>>>> ae4add63
 
 /// Encrypted session with a validator node
 pub struct Session<Connection> {
@@ -28,19 +24,11 @@
 
 impl Session<SecretConnection<TcpStream>> {
     /// Create a new session with the validator at the given address/port
-<<<<<<< HEAD
     pub fn new_seccon(
         addr: &str,
         port: u16,
         secret_connection_key: &Ed25519Seed,
-    ) -> Result<Self, Error> {
-=======
-    pub fn new(
-        addr: &str,
-        port: u16,
-        secret_connection_key: &Ed25519Seed,
     ) -> Result<Self, KmsError> {
->>>>>>> ae4add63
         debug!("Connecting to {}:{}...", addr, port);
         let socket = TcpStream::connect(format!("{}:{}", addr, port))?;
         let signer = Ed25519Signer::from(secret_connection_key);
@@ -51,11 +39,11 @@
 }
 
 impl Session<UNIXConnection<UnixStream>> {
-    pub fn new_unix(socket_path: &PathBuf) -> Result<Self, Error> {
+    pub fn new_unix(socket_path: &PathBuf) -> Result<Self, KmsError> {
         // Try to unlink the socket path, shouldn't fail if it doesn't exist
         if let Err(e) = fs::remove_file(socket_path) {
             if e.kind() != io::ErrorKind::NotFound {
-                return Err(Error::from(e));
+                return Err(KmsError::from(e));
             }
         }
 
