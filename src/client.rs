--- conflicted
+++ resolved
@@ -13,14 +13,9 @@
     time::Duration,
 };
 
-<<<<<<< HEAD
 use config::{ConnectionConfig, SecretConnectionConfig, ValidatorConfig};
 use ed25519::{PublicKey, SECRET_KEY_ENCODING};
-use error::Error;
-=======
-use config::ValidatorConfig;
-use error::KmsError;
->>>>>>> ae4add63
+use error::{KmsError, KmsErrorKind};
 use session::Session;
 
 /// How long to wait after a crash before respawning (in seconds)
@@ -99,15 +94,7 @@
 }
 
 /// Establish a session with the validator and handle incoming requests
-<<<<<<< HEAD
-fn client_session(config: &ConnectionConfig) -> Result<(), Error> {
-=======
-fn client_session(
-    addr: &str,
-    port: u16,
-    secret_connection_key: &Ed25519Seed,
-) -> Result<(), KmsError> {
->>>>>>> ae4add63
+fn client_session(config: &ConnectionConfig) -> Result<(), KmsError> {
     panic::catch_unwind(move || {
         match config {
             // This validator will use a secret connection
@@ -142,17 +129,16 @@
         };
 
         Ok(())
-<<<<<<< HEAD
-    }).unwrap_or_else(|e| Err(Error::from_panic(&e)))
+    }).unwrap_or_else(|e| Err(KmsError::from_panic(&e)))
 }
 
 /// Initialize KMS secret connection private key
-fn load_secret_connection_key(config: &SecretConnectionConfig) -> Result<Ed25519Seed, Error> {
+fn load_secret_connection_key(config: &SecretConnectionConfig) -> Result<Ed25519Seed, KmsError> {
     let key_path = &config.secret_key_path;
 
     if key_path.exists() {
         Ok(Ed25519Seed::decode_from_file(key_path, SECRET_KEY_ENCODING)
-            .map_err(|e| err!(ConfigError, "error loading {}: {}", key_path.display(), e))?)
+            .map_err(|e| err!(KmsErrorKind::ConfigError, "error loading {}: {}", key_path.display(), e))?)
     } else {
         let seed = Ed25519Seed::generate();
         seed.encode_to_file(key_path, SECRET_KEY_ENCODING)?;
@@ -164,7 +150,4 @@
 fn log_kms_node_id(seed: &Ed25519Seed) {
     let public_key = PublicKey::from(signatory::public_key(&Ed25519Signer::from(seed)).unwrap());
     info!("KMS node ID: {}", &public_key);
-=======
-    }).unwrap_or_else(|e| Err(KmsError::from_panic(&e)))
->>>>>>> ae4add63
 }