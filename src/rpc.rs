//! Remote Procedure Calls

// TODO: docs for everything
#![allow(missing_docs)]

<<<<<<< HEAD
use crate::privval::SignableMsg;
use cometbft::{chain, Proposal, Vote};
use cometbft_proto as proto;
use prost::Message as _;
use std::io::Read;

// TODO(tarcieri): use `tendermint_p2p::secret_connection::DATA_MAX_SIZE`
// See informalsystems/tendermint-rs#1356
const DATA_MAX_SIZE: usize = 262144;
=======
use crate::privval::ConsensusMsg;
use tendermint::{Proposal, Vote, chain};
use tendermint_proto as proto;
>>>>>>> 42f31ad8

use crate::{
    connection::Connection,
    error::{Error, ErrorKind},
    prelude::*,
};

/// RPC requests to the KMS
#[derive(Debug)]
pub enum Request {
    /// Sign the given proposal
    SignProposal(Proposal),
<<<<<<< HEAD
    /// Sign the given vote
    SignVote((Vote, bool)), // skip_extension_signing
=======
    SignVote(Vote),
    SignRawBytes(proto::privval::SignRawBytesRequest),
>>>>>>> 42f31ad8
    ShowPublicKey,
    PingRequest,
}

impl Request {
    /// Read a request from the given readable.
    pub fn read<C: Connection + ?Sized>(
        conn: &mut C,
        expected_chain_id: &chain::Id,
    ) -> Result<Self, Error> {
        let msg = conn.read_msg()?;

<<<<<<< HEAD
        // fix for Sei: collect incoming bytes of Protobuf from incoming msg
        loop {
            let mut msg_chunk = read_msg(conn)?;
            let chunk_len = msg_chunk.len();
            msg_bytes.append(&mut msg_chunk);

            // if we can decode it, great, break the loop
            match proto::privval::v1::Message::decode_length_delimited(msg_bytes.as_ref()) {
                Ok(m) => {
                    msg = m.sum;
                    break;
                }
                Err(e) => {
                    // if chunk_len < DATA_MAX_SIZE (1024) we assume it was the end of the message and it is malformed
                    if chunk_len < DATA_MAX_SIZE {
                        return Err(format_err!(
                            ErrorKind::ProtocolError,
                            "malformed message packet: {}",
                            e
                        )
                        .into());
                    }
                    // otherwise, we go to start of the loop assuming next chunk(s)
                    // will fill the message
                }
            }
        }

        let (req, chain_id) = match msg {
            Some(proto::privval::v1::message::Sum::SignVoteRequest(
                proto::privval::v1::SignVoteRequest {
=======
        let (req, chain_id) = match msg.sum {
            Some(proto::privval::message::Sum::SignVoteRequest(
                proto::privval::SignVoteRequest {
>>>>>>> 42f31ad8
                    vote: Some(vote),
                    chain_id,
                    skip_extension_signing,
                },
            )) => (
                Request::SignVote((vote.try_into()?, skip_extension_signing)),
                chain_id,
            ),
            Some(proto::privval::v1::message::Sum::SignProposalRequest(
                proto::privval::v1::SignProposalRequest {
                    proposal: Some(proposal),
                    chain_id,
                },
            )) => (Request::SignProposal(proposal.try_into()?), chain_id),
<<<<<<< HEAD
            Some(proto::privval::v1::message::Sum::PubKeyRequest(req)) => {
=======
            Some(proto::privval::message::Sum::SignRawBytesRequest(req)) => {
                let chain_id = req.chain_id.clone();
                (Request::SignRawBytes(req), chain_id)
            }
            Some(proto::privval::message::Sum::PubKeyRequest(req)) => {
>>>>>>> 42f31ad8
                (Request::ShowPublicKey, req.chain_id)
            }
            Some(proto::privval::v1::message::Sum::PingRequest(_)) => {
                return Ok(Request::PingRequest);
            }
            _ => fail!(ErrorKind::ProtocolError, "invalid RPC message: {:?}", msg),
        };

        ensure!(
            expected_chain_id == &chain::Id::try_from(chain_id.as_str())?,
            ErrorKind::ChainIdError,
            "got unexpected chain ID: {} (expecting: {})",
            &chain_id,
            expected_chain_id
        );

        Ok(req)
    }

    /// Convert this request into a [`ConsensusMsg`].
    ///
    /// The expected `chain::Id` is used to validate the request.
    pub fn into_consensus_msg(self) -> Result<ConsensusMsg, Error> {
        match self {
            Self::SignProposal(proposal) => Ok(proposal.into()),
            Self::SignVote((vote, _)) => Ok(vote.into()),
            _ => fail!(
                ErrorKind::InvalidMessageError,
                "expected a consensus message type: {:?}",
                self
            ),
        }
    }
}

/// RPC responses from the KMS
#[derive(Debug)]
pub enum Response {
    /// Signature response
<<<<<<< HEAD
    SignedVote(proto::privval::v1::SignedVoteResponse),
    SignedProposal(proto::privval::v1::SignedProposalResponse),
    Ping(proto::privval::v1::PingResponse),
    PublicKey(proto::privval::v1::PubKeyResponse),
}

impl Response {
    /// Encode response to bytes.
    pub fn encode(self) -> Result<Vec<u8>, Error> {
        let mut buf = Vec::new();
        let msg = match self {
            Response::SignedVote(resp) => {
                proto::privval::v1::message::Sum::SignedVoteResponse(resp)
            }
=======
    SignedVote(proto::privval::SignedVoteResponse),
    SignedProposal(proto::privval::SignedProposalResponse),
    SignedRawBytes(proto::privval::SignedRawBytesResponse),
    Ping(proto::privval::PingResponse),
    PublicKey(proto::privval::PubKeyResponse),
}

impl Response {
    /// Convert into a `privval::Message` proto.
    pub fn to_proto(self) -> proto::privval::Message {
        let sum = match self {
            Response::SignedVote(resp) => proto::privval::message::Sum::SignedVoteResponse(resp),
>>>>>>> 42f31ad8
            Response::SignedProposal(resp) => {
                proto::privval::v1::message::Sum::SignedProposalResponse(resp)
            }
<<<<<<< HEAD
            Response::Ping(resp) => proto::privval::v1::message::Sum::PingResponse(resp),
            Response::PublicKey(resp) => proto::privval::v1::message::Sum::PubKeyResponse(resp),
        };
        proto::privval::v1::Message { sum: Some(msg) }.encode_length_delimited(&mut buf)?;
        Ok(buf)
    }

    /// Construct an error response for a given [`SignableMsg`].
    pub fn error(msg: SignableMsg, error: proto::privval::v1::RemoteSignerError) -> Response {
        match msg {
            SignableMsg::Proposal(_) => {
                Response::SignedProposal(proto::privval::v1::SignedProposalResponse {
=======
            Response::SignedRawBytes(resp) => {
                proto::privval::message::Sum::SignedRawBytesResponse(resp)
            }
            Response::Ping(resp) => proto::privval::message::Sum::PingResponse(resp),
            Response::PublicKey(resp) => proto::privval::message::Sum::PubKeyResponse(resp),
        };
        proto::privval::Message { sum: Some(sum) }
    }

    /// Construct an error response for a given [`ConsensusMsg`].
    pub fn error(msg: ConsensusMsg, error: proto::privval::RemoteSignerError) -> Response {
        match msg {
            ConsensusMsg::Proposal(_) => {
                Response::SignedProposal(proto::privval::SignedProposalResponse {
>>>>>>> 42f31ad8
                    proposal: None,
                    error: Some(error),
                })
            }
<<<<<<< HEAD
            SignableMsg::Vote(_) => Response::SignedVote(proto::privval::v1::SignedVoteResponse {
=======
            ConsensusMsg::Vote(_) => Response::SignedVote(proto::privval::SignedVoteResponse {
>>>>>>> 42f31ad8
                vote: None,
                error: Some(error),
            }),
        }
    }
}

impl From<ConsensusMsg> for Response {
    fn from(msg: ConsensusMsg) -> Response {
        match msg {
<<<<<<< HEAD
            SignableMsg::Proposal(proposal) => {
                Response::SignedProposal(proto::privval::v1::SignedProposalResponse {
=======
            ConsensusMsg::Proposal(proposal) => {
                Response::SignedProposal(proto::privval::SignedProposalResponse {
>>>>>>> 42f31ad8
                    proposal: Some(proposal.into()),
                    error: None,
                })
            }
<<<<<<< HEAD
            SignableMsg::Vote(vote) => {
                Response::SignedVote(proto::privval::v1::SignedVoteResponse {
                    vote: Some(vote.into()),
                    error: None,
                })
            }
=======
            ConsensusMsg::Vote(vote) => Response::SignedVote(proto::privval::SignedVoteResponse {
                vote: Some(vote.into()),
                error: None,
            }),
>>>>>>> 42f31ad8
        }
    }
}<|MERGE_RESOLUTION|>--- conflicted
+++ resolved
@@ -3,21 +3,9 @@
 // TODO: docs for everything
 #![allow(missing_docs)]
 
-<<<<<<< HEAD
-use crate::privval::SignableMsg;
-use cometbft::{chain, Proposal, Vote};
+use crate::privval::ConsensusMsg;
+use cometbft::{Proposal, Vote, chain};
 use cometbft_proto as proto;
-use prost::Message as _;
-use std::io::Read;
-
-// TODO(tarcieri): use `tendermint_p2p::secret_connection::DATA_MAX_SIZE`
-// See informalsystems/tendermint-rs#1356
-const DATA_MAX_SIZE: usize = 262144;
-=======
-use crate::privval::ConsensusMsg;
-use tendermint::{Proposal, Vote, chain};
-use tendermint_proto as proto;
->>>>>>> 42f31ad8
 
 use crate::{
     connection::Connection,
@@ -30,13 +18,9 @@
 pub enum Request {
     /// Sign the given proposal
     SignProposal(Proposal),
-<<<<<<< HEAD
     /// Sign the given vote
     SignVote((Vote, bool)), // skip_extension_signing
-=======
-    SignVote(Vote),
-    SignRawBytes(proto::privval::SignRawBytesRequest),
->>>>>>> 42f31ad8
+    // SignRawBytes(proto::privval::v1::SignRawBytesRequest), TODO(tarcieri): vendor protos
     ShowPublicKey,
     PingRequest,
 }
@@ -49,43 +33,9 @@
     ) -> Result<Self, Error> {
         let msg = conn.read_msg()?;
 
-<<<<<<< HEAD
-        // fix for Sei: collect incoming bytes of Protobuf from incoming msg
-        loop {
-            let mut msg_chunk = read_msg(conn)?;
-            let chunk_len = msg_chunk.len();
-            msg_bytes.append(&mut msg_chunk);
-
-            // if we can decode it, great, break the loop
-            match proto::privval::v1::Message::decode_length_delimited(msg_bytes.as_ref()) {
-                Ok(m) => {
-                    msg = m.sum;
-                    break;
-                }
-                Err(e) => {
-                    // if chunk_len < DATA_MAX_SIZE (1024) we assume it was the end of the message and it is malformed
-                    if chunk_len < DATA_MAX_SIZE {
-                        return Err(format_err!(
-                            ErrorKind::ProtocolError,
-                            "malformed message packet: {}",
-                            e
-                        )
-                        .into());
-                    }
-                    // otherwise, we go to start of the loop assuming next chunk(s)
-                    // will fill the message
-                }
-            }
-        }
-
-        let (req, chain_id) = match msg {
+        let (req, chain_id) = match msg.sum {
             Some(proto::privval::v1::message::Sum::SignVoteRequest(
                 proto::privval::v1::SignVoteRequest {
-=======
-        let (req, chain_id) = match msg.sum {
-            Some(proto::privval::message::Sum::SignVoteRequest(
-                proto::privval::SignVoteRequest {
->>>>>>> 42f31ad8
                     vote: Some(vote),
                     chain_id,
                     skip_extension_signing,
@@ -100,15 +50,12 @@
                     chain_id,
                 },
             )) => (Request::SignProposal(proposal.try_into()?), chain_id),
-<<<<<<< HEAD
+            // TODO(tarcieri): vendor protos
+            // Some(proto::privval::v1::message::Sum::SignRawBytesRequest(req)) => {
+            //     let chain_id = req.chain_id.clone();
+            //     (Request::SignRawBytes(req), chain_id)
+            // }
             Some(proto::privval::v1::message::Sum::PubKeyRequest(req)) => {
-=======
-            Some(proto::privval::message::Sum::SignRawBytesRequest(req)) => {
-                let chain_id = req.chain_id.clone();
-                (Request::SignRawBytes(req), chain_id)
-            }
-            Some(proto::privval::message::Sum::PubKeyRequest(req)) => {
->>>>>>> 42f31ad8
                 (Request::ShowPublicKey, req.chain_id)
             }
             Some(proto::privval::v1::message::Sum::PingRequest(_)) => {
@@ -147,77 +94,44 @@
 /// RPC responses from the KMS
 #[derive(Debug)]
 pub enum Response {
-    /// Signature response
-<<<<<<< HEAD
     SignedVote(proto::privval::v1::SignedVoteResponse),
     SignedProposal(proto::privval::v1::SignedProposalResponse),
+    // SignedRawBytes(proto::privval::v1::SignedRawBytesResponse), TODO(tarcieri): vendor protos
     Ping(proto::privval::v1::PingResponse),
     PublicKey(proto::privval::v1::PubKeyResponse),
 }
 
 impl Response {
-    /// Encode response to bytes.
-    pub fn encode(self) -> Result<Vec<u8>, Error> {
-        let mut buf = Vec::new();
-        let msg = match self {
+    /// Convert into a `privval::v1::Message` proto.
+    pub fn to_proto(self) -> proto::privval::v1::Message {
+        let sum = match self {
             Response::SignedVote(resp) => {
                 proto::privval::v1::message::Sum::SignedVoteResponse(resp)
             }
-=======
-    SignedVote(proto::privval::SignedVoteResponse),
-    SignedProposal(proto::privval::SignedProposalResponse),
-    SignedRawBytes(proto::privval::SignedRawBytesResponse),
-    Ping(proto::privval::PingResponse),
-    PublicKey(proto::privval::PubKeyResponse),
-}
-
-impl Response {
-    /// Convert into a `privval::Message` proto.
-    pub fn to_proto(self) -> proto::privval::Message {
-        let sum = match self {
-            Response::SignedVote(resp) => proto::privval::message::Sum::SignedVoteResponse(resp),
->>>>>>> 42f31ad8
             Response::SignedProposal(resp) => {
                 proto::privval::v1::message::Sum::SignedProposalResponse(resp)
             }
-<<<<<<< HEAD
+            // TODO(tarcieri): vendor protos
+            // Response::SignedRawBytes(resp) => {
+            //     proto::privval::v1::message::Sum::SignedRawBytesResponse(resp)
+            // }
             Response::Ping(resp) => proto::privval::v1::message::Sum::PingResponse(resp),
             Response::PublicKey(resp) => proto::privval::v1::message::Sum::PubKeyResponse(resp),
         };
-        proto::privval::v1::Message { sum: Some(msg) }.encode_length_delimited(&mut buf)?;
-        Ok(buf)
-    }
 
-    /// Construct an error response for a given [`SignableMsg`].
-    pub fn error(msg: SignableMsg, error: proto::privval::v1::RemoteSignerError) -> Response {
-        match msg {
-            SignableMsg::Proposal(_) => {
-                Response::SignedProposal(proto::privval::v1::SignedProposalResponse {
-=======
-            Response::SignedRawBytes(resp) => {
-                proto::privval::message::Sum::SignedRawBytesResponse(resp)
-            }
-            Response::Ping(resp) => proto::privval::message::Sum::PingResponse(resp),
-            Response::PublicKey(resp) => proto::privval::message::Sum::PubKeyResponse(resp),
-        };
-        proto::privval::Message { sum: Some(sum) }
+        proto::privval::v1::Message { sum: Some(sum) }
     }
 
     /// Construct an error response for a given [`ConsensusMsg`].
-    pub fn error(msg: ConsensusMsg, error: proto::privval::RemoteSignerError) -> Response {
+    pub fn error(msg: ConsensusMsg, error: proto::privval::v1::RemoteSignerError) -> Response {
         match msg {
             ConsensusMsg::Proposal(_) => {
-                Response::SignedProposal(proto::privval::SignedProposalResponse {
->>>>>>> 42f31ad8
+                Response::SignedProposal(proto::privval::v1::SignedProposalResponse {
                     proposal: None,
                     error: Some(error),
                 })
             }
-<<<<<<< HEAD
-            SignableMsg::Vote(_) => Response::SignedVote(proto::privval::v1::SignedVoteResponse {
-=======
-            ConsensusMsg::Vote(_) => Response::SignedVote(proto::privval::SignedVoteResponse {
->>>>>>> 42f31ad8
+            ConsensusMsg::Vote(_) => Response::SignedVote(proto::privval::v1::SignedVoteResponse {
                 vote: None,
                 error: Some(error),
             }),
@@ -228,30 +142,18 @@
 impl From<ConsensusMsg> for Response {
     fn from(msg: ConsensusMsg) -> Response {
         match msg {
-<<<<<<< HEAD
-            SignableMsg::Proposal(proposal) => {
+            ConsensusMsg::Proposal(proposal) => {
                 Response::SignedProposal(proto::privval::v1::SignedProposalResponse {
-=======
-            ConsensusMsg::Proposal(proposal) => {
-                Response::SignedProposal(proto::privval::SignedProposalResponse {
->>>>>>> 42f31ad8
                     proposal: Some(proposal.into()),
                     error: None,
                 })
             }
-<<<<<<< HEAD
-            SignableMsg::Vote(vote) => {
+            ConsensusMsg::Vote(vote) => {
                 Response::SignedVote(proto::privval::v1::SignedVoteResponse {
                     vote: Some(vote.into()),
                     error: None,
                 })
             }
-=======
-            ConsensusMsg::Vote(vote) => Response::SignedVote(proto::privval::SignedVoteResponse {
-                vote: Some(vote.into()),
-                error: None,
-            }),
->>>>>>> 42f31ad8
         }
     }
 }