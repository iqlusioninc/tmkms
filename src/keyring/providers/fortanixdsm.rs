--- conflicted
+++ resolved
@@ -8,14 +8,11 @@
     keyring::{self, SigningProvider, ed25519},
     prelude::*,
 };
-<<<<<<< HEAD
 use cometbft::public_key::{Ed25519, Secp256k1};
 use cometbft::{CometbftKey, PublicKey};
-=======
-use elliptic_curve::PublicKey as EcPublicKey;
->>>>>>> 42f31ad8
-use elliptic_curve::pkcs8::{
-    DecodePublicKey, ObjectIdentifier, SubjectPublicKeyInfoRef, spki::Error as SpkiError,
+use elliptic_curve::{
+    PublicKey as EcPublicKey,
+    pkcs8::{DecodePublicKey, ObjectIdentifier, SubjectPublicKeyInfoRef, spki::Error as SpkiError},
 };
 use k256::ecdsa::{Error as SignError, Signature as EcdsaSignature};
 use sdkms::api_model::{
