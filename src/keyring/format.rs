//! Chain-specific key configuration

<<<<<<< HEAD
use cometbft::CometbftKey;
// use cosmrs::crypto::PublicKey;
use serde::Deserialize;
use subtle_encoding::bech32;
=======
use serde::{Deserialize, Serialize};
use subtle_encoding::{base64, bech32};
use tendermint::TendermintKey;
>>>>>>> 763e378e

/// Protobuf [`Any`] type URL for Ed25519 public keys
const ED25519_TYPE_URL: &str = "/cosmos.crypto.ed25519.PubKey";

/// Protobuf [`Any`] type URL for secp256k1 public keys
const SECP256K1_TYPE_URL: &str = "/cosmos.crypto.secp256k1.PubKey";

/// Options for how keys for this chain are represented
#[derive(Clone, Debug, Deserialize)]
#[serde(tag = "type")]
pub enum Format {
    /// Use the Bech32 serialization format with the given key prefixes
    #[serde(rename = "bech32")]
    Bech32 {
        /// Prefix to use for Account keys
        account_key_prefix: String,

        /// Prefix to use for Consensus keys
        consensus_key_prefix: String,
    },

    /// JSON-encoded Cosmos protobuf representation of keys
    #[serde(rename = "cosmos-json")]
    CosmosJson,

    /// Hex is a baseline representation
    #[serde(rename = "hex")]
    Hex,
}

impl Format {
    /// Serialize a `CometbftKey` according to chain-specific rules
    pub fn serialize(&self, public_key: CometbftKey) -> String {
        match self {
            Format::Bech32 {
                account_key_prefix,
                consensus_key_prefix,
            } => match public_key {
                CometbftKey::AccountKey(pk) => {
                    bech32::encode(account_key_prefix, cometbft::account::Id::from(pk))
                }
                CometbftKey::ConsensusKey(pk) => pk.to_bech32(consensus_key_prefix),
            },
<<<<<<< HEAD
            Format::CosmosJson => unimplemented!("cosmrs needs to be updated!"),
=======
            Format::CosmosJson => {
                let pk = match public_key {
                    TendermintKey::AccountKey(pk) => PublicKeyJson::from(&pk),
                    TendermintKey::ConsensusKey(pk) => PublicKeyJson::from(&pk),
                };
                serde_json::to_string(&pk).expect("JSON serialization error")
            }
>>>>>>> 763e378e
            Format::Hex => match public_key {
                CometbftKey::AccountKey(pk) => pk.to_hex(),
                CometbftKey::ConsensusKey(pk) => pk.to_hex(),
            },
        }
    }
}

/// Serde encoding type for JSON public keys.
///
/// Uses Protobuf JSON encoding conventions.
#[derive(Deserialize, Serialize)]
struct PublicKeyJson {
    /// `@type` field e.g. `/cosmos.crypto.ed25519.PubKey`.
    #[serde(rename = "@type")]
    type_url: String,

    /// Key data: standard Base64 encoded with padding.
    key: String,
}

impl From<&tendermint::PublicKey> for PublicKeyJson {
    fn from(public_key: &tendermint::PublicKey) -> PublicKeyJson {
        let type_url = match public_key {
            tendermint::PublicKey::Ed25519(_) => ED25519_TYPE_URL,
            tendermint::PublicKey::Secp256k1(_) => SECP256K1_TYPE_URL,
            // `tendermint::PublicKey` is `non_exhaustive`
            _ => unreachable!("unknown pubic key type"),
        }
        .to_owned();

        let key = String::from_utf8(base64::encode(public_key.to_bytes())).expect("UTF-8 error");
        PublicKeyJson { type_url, key }
    }
}<|MERGE_RESOLUTION|>--- conflicted
+++ resolved
@@ -1,15 +1,8 @@
 //! Chain-specific key configuration
 
-<<<<<<< HEAD
 use cometbft::CometbftKey;
-// use cosmrs::crypto::PublicKey;
-use serde::Deserialize;
-use subtle_encoding::bech32;
-=======
 use serde::{Deserialize, Serialize};
 use subtle_encoding::{base64, bech32};
-use tendermint::TendermintKey;
->>>>>>> 763e378e
 
 /// Protobuf [`Any`] type URL for Ed25519 public keys
 const ED25519_TYPE_URL: &str = "/cosmos.crypto.ed25519.PubKey";
@@ -53,17 +46,13 @@
                 }
                 CometbftKey::ConsensusKey(pk) => pk.to_bech32(consensus_key_prefix),
             },
-<<<<<<< HEAD
-            Format::CosmosJson => unimplemented!("cosmrs needs to be updated!"),
-=======
             Format::CosmosJson => {
                 let pk = match public_key {
-                    TendermintKey::AccountKey(pk) => PublicKeyJson::from(&pk),
-                    TendermintKey::ConsensusKey(pk) => PublicKeyJson::from(&pk),
+                    CometbftKey::AccountKey(pk) => PublicKeyJson::from(&pk),
+                    CometbftKey::ConsensusKey(pk) => PublicKeyJson::from(&pk),
                 };
                 serde_json::to_string(&pk).expect("JSON serialization error")
             }
->>>>>>> 763e378e
             Format::Hex => match public_key {
                 CometbftKey::AccountKey(pk) => pk.to_hex(),
                 CometbftKey::ConsensusKey(pk) => pk.to_hex(),
@@ -85,12 +74,12 @@
     key: String,
 }
 
-impl From<&tendermint::PublicKey> for PublicKeyJson {
-    fn from(public_key: &tendermint::PublicKey) -> PublicKeyJson {
+impl From<&cometbft::PublicKey> for PublicKeyJson {
+    fn from(public_key: &cometbft::PublicKey) -> PublicKeyJson {
         let type_url = match public_key {
-            tendermint::PublicKey::Ed25519(_) => ED25519_TYPE_URL,
-            tendermint::PublicKey::Secp256k1(_) => SECP256K1_TYPE_URL,
-            // `tendermint::PublicKey` is `non_exhaustive`
+            cometbft::PublicKey::Ed25519(_) => ED25519_TYPE_URL,
+            cometbft::PublicKey::Secp256k1(_) => SECP256K1_TYPE_URL,
+            // `cometbft::PublicKey` is `non_exhaustive`
             _ => unreachable!("unknown pubic key type"),
         }
         .to_owned();
