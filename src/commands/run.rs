use abscissa::{Callable, GlobalConfig};
<<<<<<< HEAD
use std::{collections::BTreeMap, process};

use client::Client;
use config::{KMSConfig, ValidatorConfig};
use ed25519::KeyRing;
=======
use signatory::{self, Decode, Ed25519Seed, Encode};
use signatory_dalek::Ed25519Signer;
use std::process;

use client::Client;
use config::{KmsConfig, SecretConnectionConfig, ValidatorConfig};
use ed25519::{KeyRing, PublicKey, SECRET_KEY_ENCODING};
use error::Error;
>>>>>>> 10a1d187

/// The `run` command
#[derive(Debug, Options)]
pub struct RunCommand {
    /// Path to configuration file
    #[options(short = "c", long = "config")]
    pub config: Option<String>,

    /// Print debugging information
    #[options(short = "v", long = "verbose")]
    pub verbose: bool,
}

impl Default for RunCommand {
    fn default() -> Self {
        Self {
            config: None,
            verbose: false,
        }
    }
}

impl Callable for RunCommand {
    /// Run the KMS
    fn call(&self) {
        info!(
            "{} {} starting up...",
            env!("CARGO_PKG_NAME"),
            env!("CARGO_PKG_VERSION")
        );

        let config = KmsConfig::get_global();

        KeyRing::load_from_config(&config.providers).unwrap_or_else(|e| {
            status_err!("couldn't load keyring: {}", e);
            process::exit(1);
        });

        // Spawn the validator client threads
<<<<<<< HEAD
        let validator_clients = spawn_validator_clients(&config.validators);
=======
        let validator_clients = spawn_validator_clients(&config.validator, &secret_connection_key);
>>>>>>> 10a1d187

        // Wait for the validator client threads to exit
        // TODO: Find something more useful for this thread to do
        for client in validator_clients {
            client.join();
        }
    }
}

<<<<<<< HEAD
/// Spawn validator client threads (which provide KMS service to the
/// validators they connect to)
fn spawn_validator_clients(config: &BTreeMap<String, ValidatorConfig>) -> Vec<Client> {
    config.iter()
        .map(|(label, validator_config)| {
            Client::spawn(
                label.clone(),
                validator_config.clone(),
            )
        }).collect()
=======
/// Initialize KMS secret connection private key
fn load_secret_connection_key(config: &SecretConnectionConfig) -> Result<Ed25519Seed, Error> {
    let key_path = &config.secret_key_path;

    if key_path.exists() {
        Ok(Ed25519Seed::decode_from_file(key_path, SECRET_KEY_ENCODING)
            .map_err(|e| err!(ConfigError, "error loading {}: {}", key_path.display(), e))?)
    } else {
        let seed = Ed25519Seed::generate();
        seed.encode_to_file(key_path, SECRET_KEY_ENCODING)?;
        Ok(seed)
    }
}

/// Log the KMS node ID
fn log_kms_node_id(seed: &Ed25519Seed) {
    let public_key = PublicKey::from(signatory::public_key(&Ed25519Signer::from(seed)).unwrap());
    info!("{} node ID: {}", env!("CARGO_PKG_NAME"), &public_key);
}

/// Spawn validator client threads (which provide KMS service to the
/// validators they connect to)
fn spawn_validator_clients(
    config: &[ValidatorConfig],
    secret_connection_key: &Ed25519Seed,
) -> Vec<Client> {
    config
        .iter()
        .map(|validator| Client::spawn(validator.clone(), secret_connection_key.clone()))
        .collect()
>>>>>>> 10a1d187
}<|MERGE_RESOLUTION|>--- conflicted
+++ resolved
@@ -1,20 +1,9 @@
 use abscissa::{Callable, GlobalConfig};
-<<<<<<< HEAD
 use std::{collections::BTreeMap, process};
 
 use client::Client;
 use config::{KMSConfig, ValidatorConfig};
 use ed25519::KeyRing;
-=======
-use signatory::{self, Decode, Ed25519Seed, Encode};
-use signatory_dalek::Ed25519Signer;
-use std::process;
-
-use client::Client;
-use config::{KmsConfig, SecretConnectionConfig, ValidatorConfig};
-use ed25519::{KeyRing, PublicKey, SECRET_KEY_ENCODING};
-use error::Error;
->>>>>>> 10a1d187
 
 /// The `run` command
 #[derive(Debug, Options)]
@@ -54,11 +43,7 @@
         });
 
         // Spawn the validator client threads
-<<<<<<< HEAD
         let validator_clients = spawn_validator_clients(&config.validators);
-=======
-        let validator_clients = spawn_validator_clients(&config.validator, &secret_connection_key);
->>>>>>> 10a1d187
 
         // Wait for the validator client threads to exit
         // TODO: Find something more useful for this thread to do
@@ -68,7 +53,6 @@
     }
 }
 
-<<<<<<< HEAD
 /// Spawn validator client threads (which provide KMS service to the
 /// validators they connect to)
 fn spawn_validator_clients(config: &BTreeMap<String, ValidatorConfig>) -> Vec<Client> {
@@ -79,36 +63,4 @@
                 validator_config.clone(),
             )
         }).collect()
-=======
-/// Initialize KMS secret connection private key
-fn load_secret_connection_key(config: &SecretConnectionConfig) -> Result<Ed25519Seed, Error> {
-    let key_path = &config.secret_key_path;
-
-    if key_path.exists() {
-        Ok(Ed25519Seed::decode_from_file(key_path, SECRET_KEY_ENCODING)
-            .map_err(|e| err!(ConfigError, "error loading {}: {}", key_path.display(), e))?)
-    } else {
-        let seed = Ed25519Seed::generate();
-        seed.encode_to_file(key_path, SECRET_KEY_ENCODING)?;
-        Ok(seed)
-    }
-}
-
-/// Log the KMS node ID
-fn log_kms_node_id(seed: &Ed25519Seed) {
-    let public_key = PublicKey::from(signatory::public_key(&Ed25519Signer::from(seed)).unwrap());
-    info!("{} node ID: {}", env!("CARGO_PKG_NAME"), &public_key);
-}
-
-/// Spawn validator client threads (which provide KMS service to the
-/// validators they connect to)
-fn spawn_validator_clients(
-    config: &[ValidatorConfig],
-    secret_connection_key: &Ed25519Seed,
-) -> Vec<Client> {
-    config
-        .iter()
-        .map(|validator| Client::spawn(validator.clone(), secret_connection_key.clone()))
-        .collect()
->>>>>>> 10a1d187
 }