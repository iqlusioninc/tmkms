//! KMS integration test

use chrono::{DateTime, Utc};
<<<<<<< HEAD
use cometbft_proto as proto;
use prost::Message;
=======
use cometbft_p2p::{self as p2p, IdentitySecret, PublicKey, ReadMsg, SecretConnection, WriteMsg};
>>>>>>> 42f31ad8
use rand::Rng;
use signature::Verifier;
use std::{
    fs,
    io::{self, Cursor, Write},
    net::{TcpListener, TcpStream},
    os::unix::net::{UnixListener, UnixStream},
    process::{Child, Command},
};
use tempfile::NamedTempFile;
<<<<<<< HEAD
use tendermint_p2p::secret_connection::{self, SecretConnection};
=======
use tendermint_proto as proto;
>>>>>>> 42f31ad8
use tmkms::{
    config::provider::KeyType,
    connection::Connection,
    connection::unix::UnixConnection,
    keyring::ed25519,
    privval::{ConsensusMsg, ConsensusMsgType},
};

/// Integration tests for the KMS command-line interface
mod cli;

/// Path to the KMS executable
const KMS_EXE_PATH: &str = "target/debug/tmkms";

/// Path to the example validator signing key
const SIGNING_ED25519_KEY_PATH: &str = "tests/support/signing_ed25519.key";
const SIGNING_SECP256K1_KEY_PATH: &str = "tests/support/signing_secp256k1.key";

enum KmsSocket {
    /// TCP socket type
    TCP(TcpStream),

    /// UNIX socket type
    UNIX(UnixStream),
}

enum KmsConnection {
    /// Secret connection type
    Tcp(SecretConnection<TcpStream>),

    /// UNIX connection type
    Unix(UnixConnection<UnixStream>),
}

impl Connection for KmsConnection {}

impl ReadMsg<proto::privval::Message> for KmsConnection {
    fn read_msg(&mut self) -> p2p::Result<proto::privval::Message> {
        match self {
            KmsConnection::Tcp(conn) => conn.read_msg(),
            KmsConnection::Unix(conn) => conn.read_msg(),
        }
    }
}

impl WriteMsg<proto::privval::Message> for KmsConnection {
    fn write_msg(&mut self, msg: &proto::privval::Message) -> p2p::Result<()> {
        match self {
            KmsConnection::Tcp(conn) => conn.write_msg(msg),
            KmsConnection::Unix(conn) => conn.write_msg(msg),
        }
    }
}

/// Receives incoming KMS connection then sends commands
struct KmsProcess {
    /// KMS child process
    process: Child,

    /// A socket to KMS process
    socket: KmsSocket,
}

impl KmsProcess {
    /// Spawn the KMS process and wait for an incoming TCP connection
    pub fn create_tcp(key_type: &KeyType) -> Self {
        // Generate a random port and a config file
        let port: u16 = rand::thread_rng().gen_range(60000..=65535);
        let config = KmsProcess::create_tcp_config(port, key_type);

        // Listen on a random port
        let listener = TcpListener::bind(format!("{}:{}", "127.0.0.1", port)).unwrap();

        let args = &["start", "-c", config.path().to_str().unwrap()];
        let process = Command::new(KMS_EXE_PATH).args(args).spawn().unwrap();

        let (socket, _) = listener.accept().unwrap();
        Self {
            process,
            socket: KmsSocket::TCP(socket),
        }
    }

    /// Spawn the KMS process and connect to the Unix listener
    pub fn create_unix(key_type: &KeyType) -> Self {
        // Create a random socket path and a config file
        let mut rng = rand::thread_rng();
        let letter: char = rng.gen_range(b'a'..=b'z') as char;
        let number: u32 = rng.gen_range(0..=999999);
        let socket_path = format!("/tmp/tmkms-{letter}{number:06}.sock");
        let config = KmsProcess::create_unix_config(&socket_path, key_type);

        // Start listening for connections via the Unix socket
        let listener = UnixListener::bind(socket_path).unwrap();

        // Fire up the KMS process and allow it to connect to our Unix socket
        let args = &["start", "-c", config.path().to_str().unwrap()];
        let process = Command::new(KMS_EXE_PATH).args(args).spawn().unwrap();

        let (socket, _) = listener.accept().unwrap();
        Self {
            process,
            socket: KmsSocket::UNIX(socket),
        }
    }

    /// Create a config file for a TCP KMS and return its path
    fn create_tcp_config(port: u16, key_type: &KeyType) -> NamedTempFile {
        let mut config_file = NamedTempFile::new().unwrap();
        let pub_key = test_ed25519_keypair().verifying_key();
        let peer_id = PublicKey::from(pub_key).peer_id();

        writeln!(
            config_file,
            r#"
            [[chain]]
            id = "test_chain_id"
            key_format = {{ type = "bech32", account_key_prefix = "cosmospub", consensus_key_prefix = "cosmosvalconspub" }}

            [[validator]]
            addr = "tcp://{}@127.0.0.1:{}"
            chain_id = "test_chain_id"
            max_height = "500000"
            reconnect = false
            secret_key = "tests/support/secret_connection.key"

            [[providers.softsign]]
            chain_ids = ["test_chain_id"]
            key_format = "base64"
            path = "{}"
            key_type = "{}"
        "#,
            &peer_id.to_string(), port, signing_key_path(key_type), key_type
        ).unwrap();

        config_file
    }

    /// Create a config file for a UNIX KMS and return its path
    fn create_unix_config(socket_path: &str, key_type: &KeyType) -> NamedTempFile {
        let mut config_file = NamedTempFile::new().unwrap();
        let key_path = signing_key_path(key_type);
        writeln!(
            config_file,
            r#"
            [[chain]]
            id = "test_chain_id"
            key_format = {{ type = "bech32", account_key_prefix = "cosmospub", consensus_key_prefix = "cosmosvalconspub" }}

            [[validator]]
            addr = "unix://{socket_path}"
            chain_id = "test_chain_id"
            max_height = "500000"

            [[providers.softsign]]
            chain_ids = ["test_chain_id"]
            key_format = "base64"
            path = "{key_path}"
            key_type = "{key_type}"
        "#
        )
            .unwrap();

        config_file
    }

    /// Get a connection from the socket
    pub fn create_connection(&self) -> KmsConnection {
        match self.socket {
            KmsSocket::TCP(ref sock) => {
                // we use the same key for both sides:
                let identity_key = IdentitySecret::from(test_ed25519_keypair());

                // Here we reply to the kms with a "remote" ephemeral key, auth signature etc:
                let socket_cp = sock.try_clone().unwrap();

                KmsConnection::Tcp(SecretConnection::new(socket_cp, &identity_key).unwrap())
            }

            KmsSocket::UNIX(ref sock) => {
                let socket_cp = sock.try_clone().unwrap();

                KmsConnection::Unix(UnixConnection::new(socket_cp))
            }
        }
    }
}

/// A struct to hold protocol integration tests contexts
struct ProtocolTester {
    tcp_device: KmsProcess,
    tcp_connection: KmsConnection,
    unix_device: KmsProcess,
    unix_connection: KmsConnection,
}

impl ProtocolTester {
    pub fn apply<F>(key_type: &KeyType, functor: F)
    where
        F: FnOnce(ProtocolTester),
    {
        let tcp_device = KmsProcess::create_tcp(key_type);
        let tcp_connection = tcp_device.create_connection();
        let unix_device = KmsProcess::create_unix(key_type);
        let unix_connection = unix_device.create_connection();

        functor(Self {
            tcp_device,
            tcp_connection,
            unix_device,
            unix_connection,
        });
    }
}

impl Drop for ProtocolTester {
    fn drop(&mut self) {
        self.tcp_device.process.kill().unwrap();
        self.unix_device.process.kill().unwrap();

        match fs::remove_file("test_chain_id_priv_validator_state.json") {
            Err(ref e) if e.kind() != io::ErrorKind::NotFound => {
                panic!("{}", e);
            }
            _ => (),
        }
    }
}

impl Connection for ProtocolTester {}

impl ReadMsg<proto::privval::Message> for ProtocolTester {
    fn read_msg(&mut self) -> p2p::Result<proto::privval::Message> {
        let tcp_msg = self.tcp_connection.read_msg()?;
        let unix_msg = self.unix_connection.read_msg()?;
        assert_eq!(tcp_msg, unix_msg);
        Ok(tcp_msg)
    }
}

impl WriteMsg<proto::privval::Message> for ProtocolTester {
    fn write_msg(&mut self, msg: &proto::privval::Message) -> p2p::Result<()> {
        self.tcp_connection.write_msg(&msg)?;
        self.unix_connection.write_msg(&msg)?;
        Ok(())
    }
}

/// Get the Ed25519 signing keypair used by the tests
fn test_ed25519_keypair() -> ed25519::SigningKey {
    tmkms::key_utils::load_base64_ed25519_key(signing_key_path(&KeyType::Consensus)).unwrap()
}

/// Get the Secp256k1 signing keypair used by the tests
fn test_secp256k1_keypair() -> (k256::ecdsa::SigningKey, k256::ecdsa::VerifyingKey) {
    tmkms::key_utils::load_base64_secp256k1_key(signing_key_path(&KeyType::Account)).unwrap()
}

fn signing_key_path(key_type: &KeyType) -> &'static str {
    match key_type {
        KeyType::Account => SIGNING_SECP256K1_KEY_PATH,
        KeyType::Consensus => SIGNING_ED25519_KEY_PATH,
    }
}

/// Extract the actual length of an amino message
pub fn extract_actual_len(buf: &[u8]) -> Result<u64, prost::DecodeError> {
    let mut buff = Cursor::new(buf);
    let actual_len = prost::encoding::decode_varint(&mut buff)?;
    if actual_len == 0 {
        return Ok(1);
    }
    Ok(actual_len + (prost::encoding::encoded_len_varint(actual_len) as u64))
}

#[test]
fn test_handle_and_sign_proposal_account() {
    handle_and_sign_proposal(KeyType::Account)
}

#[test]
fn test_handle_and_sign_proposal_consensus() {
    handle_and_sign_proposal(KeyType::Consensus)
}

fn handle_and_sign_proposal(key_type: KeyType) {
    let chain_id = "test_chain_id";

    let dt = "2018-02-11T07:09:22.765Z".parse::<DateTime<Utc>>().unwrap();
    let t = proto::google::protobuf::Timestamp {
        seconds: dt.timestamp(),
        nanos: dt.timestamp_subsec_nanos() as i32,
    };

    ProtocolTester::apply(&key_type, |mut pt| {
<<<<<<< HEAD
        let proposal = proto::types::v1::Proposal {
            r#type: SignedMsgType::Proposal.into(),
=======
        let proposal = proto::types::Proposal {
            r#type: ConsensusMsgType::Proposal.into(),
>>>>>>> 42f31ad8
            height: 12345,
            round: 1,
            timestamp: Some(t),
            pol_round: -1,
            block_id: None,
            signature: vec![],
        };

        let signable_msg = ConsensusMsg::try_from(proposal.clone()).unwrap();

        let request = proto::privval::v1::SignProposalRequest {
            proposal: Some(proposal),
            chain_id: chain_id.into(),
        };

        send_request(
            proto::privval::v1::message::Sum::SignProposalRequest(request),
            &mut pt,
        );

        let response = match read_response(&mut pt) {
            proto::privval::v1::message::Sum::SignedProposalResponse(resp) => resp,
            other => panic!("unexpected message type in response: {other:?}"),
        };

        let signable_bytes = signable_msg
            .canonical_bytes(chain_id.parse().unwrap())
            .unwrap();

        let prop = response
            .proposal
            .expect("proposal should be embedded but none was found");

        let r = match key_type {
            KeyType::Account => {
                let signature =
                    k256::ecdsa::Signature::try_from(prop.signature.as_slice()).unwrap();
                test_secp256k1_keypair()
                    .1
                    .verify(&signable_bytes, &signature)
            }
            KeyType::Consensus => {
                let signature = ed25519::Signature::try_from(prop.signature.as_slice()).unwrap();
                test_ed25519_keypair()
                    .verifying_key()
                    .verify(&signable_bytes, &signature)
            }
        };
        assert!(r.is_ok());
    });
}

#[test]
fn test_handle_and_sign_vote_account() {
    handle_and_sign_vote(KeyType::Account)
}

#[test]
fn test_handle_and_sign_vote_consensus() {
    handle_and_sign_vote(KeyType::Consensus)
}

fn handle_and_sign_vote(key_type: KeyType) {
    let chain_id = "test_chain_id";

    let dt = "2018-02-11T07:09:22.765Z".parse::<DateTime<Utc>>().unwrap();
    let t = proto::google::protobuf::Timestamp {
        seconds: dt.timestamp(),
        nanos: dt.timestamp_subsec_nanos() as i32,
    };

    ProtocolTester::apply(&key_type, |mut pt| {
        let vote_msg = proto::types::v1::Vote {
            r#type: 0x01,
            height: 12345,
            round: 2,
            timestamp: Some(t),
            block_id: Some(proto::types::v1::BlockId {
                hash: b"some hash00000000000000000000000".to_vec(),
                part_set_header: Some(proto::types::v1::PartSetHeader {
                    total: 1000000,
                    hash: b"parts_hash0000000000000000000000".to_vec(),
                }),
            }),
            validator_address: vec![
                0xa3, 0xb2, 0xcc, 0xdd, 0x71, 0x86, 0xf1, 0x68, 0x5f, 0x21, 0xf2, 0x48, 0x2a, 0xf4,
                0xfb, 0x34, 0x46, 0xa8, 0x4b, 0x35,
            ],
            validator_index: 56789,
            signature: vec![],
            extension: vec![],
            extension_signature: vec![],
        };

        let signable_msg = ConsensusMsg::try_from(vote_msg.clone()).unwrap();

        let vote = proto::privval::v1::SignVoteRequest {
            vote: Some(vote_msg),
            chain_id: chain_id.into(),
            skip_extension_signing: false,
        };

        send_request(
            proto::privval::v1::message::Sum::SignVoteRequest(vote),
            &mut pt,
        );

        let request = match read_response(&mut pt) {
            proto::privval::v1::message::Sum::SignedVoteResponse(resp) => resp,
            other => panic!("unexpected message type in response: {other:?}"),
        };

        let signable_bytes = signable_msg
            .canonical_bytes(chain_id.parse().unwrap())
            .unwrap();

        let vote_msg: proto::types::v1::Vote = request
            .vote
            .expect("vote should be embedded int the response but none was found");

        let sig: Vec<u8> = vote_msg.signature;
        assert_ne!(sig.len(), 0);

        let r = match key_type {
            KeyType::Account => {
                let signature = k256::ecdsa::Signature::try_from(sig.as_slice()).unwrap();
                test_secp256k1_keypair()
                    .1
                    .verify(&signable_bytes, &signature)
            }
            KeyType::Consensus => {
                let signature = ed25519::Signature::try_from(sig.as_slice()).unwrap();
                test_ed25519_keypair()
                    .verifying_key()
                    .verify(&signable_bytes, &signature)
            }
        };
        assert!(r.is_ok());
    });
}

#[test]
#[should_panic]
fn test_exceed_max_height_account() {
    exceed_max_height(KeyType::Account)
}

#[test]
#[should_panic]
fn test_exceed_max_height_consensus() {
    exceed_max_height(KeyType::Consensus)
}

fn exceed_max_height(key_type: KeyType) {
    let chain_id = "test_chain_id";

    let dt = "2018-02-11T07:09:22.765Z".parse::<DateTime<Utc>>().unwrap();
    let t = proto::google::protobuf::Timestamp {
        seconds: dt.timestamp(),
        nanos: dt.timestamp_subsec_nanos() as i32,
    };

    ProtocolTester::apply(&key_type, |mut pt| {
        let vote_msg = proto::types::v1::Vote {
            r#type: 0x01,
            height: 500001,
            round: 2,
            timestamp: Some(t),
            block_id: Some(proto::types::v1::BlockId {
                hash: b"some hash00000000000000000000000".to_vec(),
                part_set_header: Some(proto::types::v1::PartSetHeader {
                    total: 1000000,
                    hash: b"parts_hash0000000000000000000000".to_vec(),
                }),
            }),
            validator_address: vec![
                0xa3, 0xb2, 0xcc, 0xdd, 0x71, 0x86, 0xf1, 0x68, 0x5f, 0x21, 0xf2, 0x48, 0x2a, 0xf4,
                0xfb, 0x34, 0x46, 0xa8, 0x4b, 0x35,
            ],
            validator_index: 56789,
            signature: vec![],
            extension: vec![],
            extension_signature: vec![],
        };

        let signable_msg = ConsensusMsg::try_from(vote_msg.clone()).unwrap();

        let vote = proto::privval::v1::SignVoteRequest {
            vote: Some(vote_msg),
            chain_id: chain_id.into(),
            skip_extension_signing: false,
        };

        send_request(
            proto::privval::v1::message::Sum::SignVoteRequest(vote),
            &mut pt,
        );

        let response = match read_response(&mut pt) {
            proto::privval::v1::message::Sum::SignedVoteResponse(resp) => resp,
            other => panic!("unexpected message type in response: {other:?}"),
        };

        let signable_bytes = signable_msg
            .canonical_bytes(chain_id.parse().unwrap())
            .unwrap();

        let vote_msg = response
            .vote
            .expect("vote should be embedded int the response but none was found");

        let sig: Vec<u8> = vote_msg.signature;
        assert_ne!(sig.len(), 0);

        let r = match key_type {
            KeyType::Account => {
                let signature = k256::ecdsa::Signature::try_from(sig.as_slice()).unwrap();
                test_secp256k1_keypair()
                    .1
                    .verify(&signable_bytes, &signature)
            }
            KeyType::Consensus => {
                let signature = ed25519::Signature::try_from(sig.as_slice()).unwrap();
                test_ed25519_keypair()
                    .verifying_key()
                    .verify(&signable_bytes, &signature)
            }
        };
        assert!(r.is_ok());
    });
}

#[test]
fn test_handle_and_sign_get_publickey_account() {
    handle_and_sign_get_publickey(KeyType::Account)
}

#[test]
fn test_handle_and_sign_get_publickey_consensus() {
    handle_and_sign_get_publickey(KeyType::Consensus)
}

fn handle_and_sign_get_publickey(key_type: KeyType) {
    let chain_id = "test_chain_id";

    ProtocolTester::apply(&key_type, |mut pt| {
        let request = proto::privval::v1::PubKeyRequest {
            chain_id: chain_id.into(),
        };

        send_request(
            proto::privval::v1::message::Sum::PubKeyRequest(request),
            &mut pt,
        );

        let response = match read_response(&mut pt) {
            proto::privval::v1::message::Sum::PubKeyResponse(resp) => resp,
            other => panic!("unexpected message type in response: {other:?}"),
        };

        assert_ne!(response.pub_key_type.len(), 0);
        // TODO: assert specific pub_key_type
        assert_ne!(response.pub_key_bytes.len(), 0);
    });
}

#[test]
fn test_handle_and_sign_ping_pong() {
    let key_type = KeyType::Consensus;

    ProtocolTester::apply(&key_type, |mut pt| {
        let request = proto::privval::v1::PingRequest {};
        send_request(
            proto::privval::v1::message::Sum::PingRequest(request),
            &mut pt,
        );
        read_response(&mut pt);
    });
}

<<<<<<< HEAD
#[test]
fn test_buffer_underflow_sign_proposal() {
    let key_type = KeyType::Consensus;
    ProtocolTester::apply(&key_type, |mut pt| {
        send_buffer_underflow_request(&mut pt);
        let response: Result<(), ()> = match read_response(&mut pt) {
            proto::privval::v1::message::Sum::SignedProposalResponse(_) => Ok(()),
            other => panic!("unexpected message type in response: {other:?}"),
        };

        assert!(response.is_ok());
    });
}

/// Encode request as a Protobuf message
fn send_request(request: proto::privval::v1::message::Sum, pt: &mut ProtocolTester) {
    let mut buf = vec![];
    proto::privval::v1::Message { sum: Some(request) }
        .encode_length_delimited(&mut buf)
        .unwrap();

    pt.write_all(&buf).unwrap();
}

/// Opens a binary file with big proposal (> 1024 bytes, from Sei network)
/// and sends via protocol tester
fn send_buffer_underflow_request(pt: &mut ProtocolTester) {
    let mut file = File::open("tests/support/buffer-underflow-proposal.bin").unwrap();
    let mut buf = Vec::<u8>::new();
    file.read_to_end(&mut buf).unwrap();
    pt.write_all(&buf).unwrap();
}

/// Read the response as a Protobuf message
fn read_response(pt: &mut ProtocolTester) -> proto::privval::v1::message::Sum {
    let mut resp_buf = vec![0u8; 4096];
    pt.read(&mut resp_buf).unwrap();

    let actual_len = extract_actual_len(&resp_buf).unwrap();
    let mut resp_bytes = vec![0u8; actual_len as usize];
    resp_bytes.copy_from_slice(&resp_buf[..actual_len as usize]);

    let message =
        proto::privval::v1::Message::decode_length_delimited(resp_bytes.as_ref()).unwrap();
    message.sum.expect("no sum field in message")
=======
/// Encode request as a Protobuf message
fn send_request(request: proto::privval::message::Sum, pt: &mut ProtocolTester) {
    let request = proto::privval::Message { sum: Some(request) };
    pt.write_msg(&request).unwrap();
}

/// Read the response as a Protobuf message
fn read_response(pt: &mut ProtocolTester) -> proto::privval::message::Sum {
    pt.read_msg().unwrap().sum.expect("no sum field in message")
>>>>>>> 42f31ad8
}<|MERGE_RESOLUTION|>--- conflicted
+++ resolved
@@ -1,12 +1,8 @@
 //! KMS integration test
 
 use chrono::{DateTime, Utc};
-<<<<<<< HEAD
+use cometbft_p2p::{self as p2p, IdentitySecret, PublicKey, ReadMsg, SecretConnection, WriteMsg};
 use cometbft_proto as proto;
-use prost::Message;
-=======
-use cometbft_p2p::{self as p2p, IdentitySecret, PublicKey, ReadMsg, SecretConnection, WriteMsg};
->>>>>>> 42f31ad8
 use rand::Rng;
 use signature::Verifier;
 use std::{
@@ -17,11 +13,6 @@
     process::{Child, Command},
 };
 use tempfile::NamedTempFile;
-<<<<<<< HEAD
-use tendermint_p2p::secret_connection::{self, SecretConnection};
-=======
-use tendermint_proto as proto;
->>>>>>> 42f31ad8
 use tmkms::{
     config::provider::KeyType,
     connection::Connection,
@@ -58,8 +49,8 @@
 
 impl Connection for KmsConnection {}
 
-impl ReadMsg<proto::privval::Message> for KmsConnection {
-    fn read_msg(&mut self) -> p2p::Result<proto::privval::Message> {
+impl ReadMsg<proto::privval::v1::Message> for KmsConnection {
+    fn read_msg(&mut self) -> p2p::Result<proto::privval::v1::Message> {
         match self {
             KmsConnection::Tcp(conn) => conn.read_msg(),
             KmsConnection::Unix(conn) => conn.read_msg(),
@@ -67,8 +58,8 @@
     }
 }
 
-impl WriteMsg<proto::privval::Message> for KmsConnection {
-    fn write_msg(&mut self, msg: &proto::privval::Message) -> p2p::Result<()> {
+impl WriteMsg<proto::privval::v1::Message> for KmsConnection {
+    fn write_msg(&mut self, msg: &proto::privval::v1::Message) -> p2p::Result<()> {
         match self {
             KmsConnection::Tcp(conn) => conn.write_msg(msg),
             KmsConnection::Unix(conn) => conn.write_msg(msg),
@@ -253,8 +244,8 @@
 
 impl Connection for ProtocolTester {}
 
-impl ReadMsg<proto::privval::Message> for ProtocolTester {
-    fn read_msg(&mut self) -> p2p::Result<proto::privval::Message> {
+impl ReadMsg<proto::privval::v1::Message> for ProtocolTester {
+    fn read_msg(&mut self) -> p2p::Result<proto::privval::v1::Message> {
         let tcp_msg = self.tcp_connection.read_msg()?;
         let unix_msg = self.unix_connection.read_msg()?;
         assert_eq!(tcp_msg, unix_msg);
@@ -262,8 +253,8 @@
     }
 }
 
-impl WriteMsg<proto::privval::Message> for ProtocolTester {
-    fn write_msg(&mut self, msg: &proto::privval::Message) -> p2p::Result<()> {
+impl WriteMsg<proto::privval::v1::Message> for ProtocolTester {
+    fn write_msg(&mut self, msg: &proto::privval::v1::Message) -> p2p::Result<()> {
         self.tcp_connection.write_msg(&msg)?;
         self.unix_connection.write_msg(&msg)?;
         Ok(())
@@ -317,13 +308,8 @@
     };
 
     ProtocolTester::apply(&key_type, |mut pt| {
-<<<<<<< HEAD
         let proposal = proto::types::v1::Proposal {
-            r#type: SignedMsgType::Proposal.into(),
-=======
-        let proposal = proto::types::Proposal {
             r#type: ConsensusMsgType::Proposal.into(),
->>>>>>> 42f31ad8
             height: 12345,
             round: 1,
             timestamp: Some(t),
@@ -604,61 +590,13 @@
     });
 }
 
-<<<<<<< HEAD
-#[test]
-fn test_buffer_underflow_sign_proposal() {
-    let key_type = KeyType::Consensus;
-    ProtocolTester::apply(&key_type, |mut pt| {
-        send_buffer_underflow_request(&mut pt);
-        let response: Result<(), ()> = match read_response(&mut pt) {
-            proto::privval::v1::message::Sum::SignedProposalResponse(_) => Ok(()),
-            other => panic!("unexpected message type in response: {other:?}"),
-        };
-
-        assert!(response.is_ok());
-    });
-}
-
 /// Encode request as a Protobuf message
 fn send_request(request: proto::privval::v1::message::Sum, pt: &mut ProtocolTester) {
-    let mut buf = vec![];
-    proto::privval::v1::Message { sum: Some(request) }
-        .encode_length_delimited(&mut buf)
-        .unwrap();
-
-    pt.write_all(&buf).unwrap();
-}
-
-/// Opens a binary file with big proposal (> 1024 bytes, from Sei network)
-/// and sends via protocol tester
-fn send_buffer_underflow_request(pt: &mut ProtocolTester) {
-    let mut file = File::open("tests/support/buffer-underflow-proposal.bin").unwrap();
-    let mut buf = Vec::<u8>::new();
-    file.read_to_end(&mut buf).unwrap();
-    pt.write_all(&buf).unwrap();
+    let request = proto::privval::v1::Message { sum: Some(request) };
+    pt.write_msg(&request).unwrap();
 }
 
 /// Read the response as a Protobuf message
 fn read_response(pt: &mut ProtocolTester) -> proto::privval::v1::message::Sum {
-    let mut resp_buf = vec![0u8; 4096];
-    pt.read(&mut resp_buf).unwrap();
-
-    let actual_len = extract_actual_len(&resp_buf).unwrap();
-    let mut resp_bytes = vec![0u8; actual_len as usize];
-    resp_bytes.copy_from_slice(&resp_buf[..actual_len as usize]);
-
-    let message =
-        proto::privval::v1::Message::decode_length_delimited(resp_bytes.as_ref()).unwrap();
-    message.sum.expect("no sum field in message")
-=======
-/// Encode request as a Protobuf message
-fn send_request(request: proto::privval::message::Sum, pt: &mut ProtocolTester) {
-    let request = proto::privval::Message { sum: Some(request) };
-    pt.write_msg(&request).unwrap();
-}
-
-/// Read the response as a Protobuf message
-fn read_response(pt: &mut ProtocolTester) -> proto::privval::message::Sum {
     pt.read_msg().unwrap().sum.expect("no sum field in message")
->>>>>>> 42f31ad8
 }